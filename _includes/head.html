--- conflicted
+++ resolved
@@ -47,14 +47,8 @@
   <meta name="msapplication-TileColor" content="#ffc40d">
   <meta name="msapplication-TileImage" content="{{ site.baseurl }}/images/favicons/mstile-144x144.png">
   <meta name="theme-color" content="#ffffff">
-
-<<<<<<< HEAD
+  
   <link rel="stylesheet" href="{{ site.baseurl }}/css/main.css?{{site.time | date: '%s%N'}}">
-  <link rel="canonical" href="{{ page.url | replace:'index.html','' | prepend: site.baseurl | prepend: site.url }}">
+  <link rel="canonical" href="{% if page.canonical %}{{ page.canonical }}{% else %}{{ page.url | replace:'index.html','' | prepend: site.baseurl | prepend: site.url }}{% endif %}">
   <link rel="alternate" type="application/rss+xml" title="{{ site.title }}" href="{{ site.baseurl }}/feed.xml">
-=======
-  <link rel="stylesheet" href="{{ "css/main.css" | prepend: site.baseurl }}?{{site.time | date: '%s%N'}}">
-  <link rel="canonical" href="{% if page.canonical %}{{ page.canonical }}{% else %}{{ page.url | replace:'index.html','' | prepend: site.baseurl | prepend: site.url }}{% endif %}">
-  <link rel="alternate" type="application/rss+xml" title="{{ site.title }}" href="{{ site.baseurl }}feed.xml">
->>>>>>> 32b8920f
 </head>