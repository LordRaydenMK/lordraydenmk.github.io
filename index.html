--- conflicted
+++ resolved
@@ -8,13 +8,8 @@
   <ol class="post-list">
     {% for post in paginator.posts %}
       <li>
-<<<<<<< HEAD
         <h2 class="post-list__post-title post-title"><a href="{{ site.baseurl }}{{ post.url }}" title="{{ post.title }}">{{ post.title }}</a></h2>
-        <p class="excerpt">{{ post.excerpt | remove: '<p>' | remove: '</p>' }}&hellip;</p>
-=======
-        <h2 class="post-list__post-title post-title"><a href="{{ site.baseurl }}{{ post.url | remove_first: '/' }}" title="{{ post.title }}">{{ post.title }}</a></h2>
         <p class="excerpt">{{ post.excerpt | strip_html }}&hellip;</p>
->>>>>>> 32b8920f
         <div class="post-list__meta">
             <time datetime="{{ post.date | date: "%-d %b %Y" }}" class="post-list__meta--date date">{{ post.date | date: "%-d %b %Y" }}</time>
             {% if post.tags.size > 0 %}
